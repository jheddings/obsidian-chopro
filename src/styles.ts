--- conflicted
+++ resolved
@@ -18,80 +18,6 @@
         // Only apply user setting overrides
         const style = document.createElement('style');
         style.id = this.STYLE_ID;
-<<<<<<< HEAD
-        style.textContent = `
-            .chopro-container {
-                line-height: 1.8;
-                white-space: pre;
-                tab-size: 4;
-                padding: 1rem;
-                background: var(--background-primary);
-                border-radius: 6px;
-                overflow-x: auto;
-            }
-            
-            .chopro-preview {
-                line-height: 1.8;
-                padding: 1rem;
-                background: var(--background-secondary);
-                border-radius: 6px;
-            }
-            
-            .chopro-directive {
-                margin-bottom: 0.75rem;
-                padding: 0.5rem;
-                background: var(--background-secondary);
-                border-radius: 4px;
-            }
-            
-            .chopro-directive-name {
-                font-weight: bold;
-                font-size: 0.9em;
-                text-transform: uppercase;
-            }
-            
-            .chopro-directive-value {
-                color: var(--text-muted);
-                font-size: 0.9em;
-            }
-            
-            .chopro-instruction {
-                margin-bottom: 0.75rem;
-                padding: 0.5rem;
-                background: var(--background-modifier-border);
-                border-radius: 4px;
-                font-style: italic;
-                color: var(--text-muted);
-                font-size: 0.95em;
-                text-align: center;
-                border: 1px solid var(--background-modifier-border);
-            }
-           
-            .chopro-line {
-                margin-bottom: 0.5rem;
-                position: relative;
-                min-height: 2.5em;
-                padding-top: 1.5em;
-                display: flex;
-                flex-wrap: nowrap;
-                align-items: baseline;
-                white-space: nowrap;
-            }
-            
-            .chopro-pair {
-                position: relative;
-                display: inline-block;
-                vertical-align: baseline;
-                flex-shrink: 0;
-                min-width: var(--chord-min-width, 1ch);
-                margin-right: 0.1em;
-            }
-            
-            .chopro-chord {
-                position: absolute;
-                top: -1.5em;
-                left: 0;
-=======
         
         let overrides = '';
 
@@ -99,16 +25,8 @@
         overrides += `
             .chopro-chord,
             .chopro-annotation {
->>>>>>> 06396d74
                 color: ${settings.chordColor};
                 font-size: ${settings.chordSize};
-<<<<<<< HEAD
-                white-space: nowrap;
-                z-index: 1;
-                font-family: var(--font-monospace);
-                text-overflow: ellipsis;
-=======
->>>>>>> 06396d74
             }
         `;
 
