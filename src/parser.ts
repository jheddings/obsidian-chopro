// parser - ChoPro parsing elements and data structures

import { parse as parseYaml, stringify as stringifyYaml } from 'yaml';

export enum ChordType {
    ALPHA = 'alpha',
    NASHVILLE = 'nashville',
    UNKNOWN = 'unknown'
}

export abstract class LineSegment {
    constructor(public content: string) {}
}

export class ChordNotation extends LineSegment {
    public readonly root: string;
    public readonly accidental?: string;
    public readonly modifier?: string;
    public readonly bass?: string;

    constructor(
        root: string,
        accidental?: string,
        modifier?: string,
        bass?: string
    ) {
        super(root + (accidental || ''));
        this.root = root;
        this.accidental = accidental;
        this.modifier = modifier;
        this.bass = bass;
    }

    /**
     * Get the base chord (root + accidental).
     */
    get note(): string {
        return this.root + (this.accidental || '');
    }

    /**
     * Determine the type of chord notation (alpha, nashville, or unknown).
     */
    get chordType(): ChordType {
        // Check if root is a letter (A-G) - alpha notation
        if (/^[A-G]$/i.test(this.root)) {
            return ChordType.ALPHA;
        }
        
        // Check if root is a number (1-7) - nashville notation
        if (/^[1-7]$/.test(this.root)) {
            return ChordType.NASHVILLE;
        }
        
        return ChordType.UNKNOWN;
    }

    /**
     * Convert the chord notation to its normalized ChoPro representation.
     */
    toString(): string {
        const modPart = this.modifier ? this.modifier.toLowerCase() : '';
        const slashPart = this.bass ? `/${this.bass}` : '';
        return `[${this.note + modPart + slashPart}]`;
    }

    /**
     * Get the chord with modifier styling for HTML.
     */
    getStyledChord(): string {
        const modPart = this.modifier 
            ? `<span class="chopro-chord-modifier">${this.modifier.toLowerCase()}</span>` 
            : '';
        const slashPart = this.bass ? `/${this.bass}` : '';

        return this.note + modPart + slashPart;
    }
}

export class Annotation extends LineSegment {
    constructor(content: string) {
        super(content);
    }

    /**
     * Convert the annotation to its normalized ChoPro representation.
     */
    toString(): string {
        return `[*${this.content}]`;
    }
}

export class TextSegment extends LineSegment {
    constructor(content: string) {
        super(content);
    }

    /**
     * Convert the text segment to its normalized ChoPro representation.
     */
    toString(): string {
        return this.content;
    }
}

export abstract class ChoproLine {
    constructor() {}

    /**
     * Static factory method to parse a line into the appropriate ChoproLine subclass
     */
    static parse(line: string): ChoproLine | null {
        if (EmptyLine.test(line)) {
            return EmptyLine.parse(line);
        }

        if (CommentLine.test(line)) {
            return CommentLine.parse(line);
        }

        if (MetadataLine.test(line)) {
            return MetadataLine.parse(line);
        }

        if (InstructionLine.test(line)) {
            return InstructionLine.parse(line);
        }

        if (InstrumentalLine.test(line)) {
            return InstrumentalLine.parse(line);
        }

        if (ChordLyricsLine.test(line)) {
            return ChordLyricsLine.parse(line);
        }

        // default to text line
        return TextLine.parse(line);
    }
}

export class EmptyLine extends ChoproLine {
    constructor() {
        super();
    }

    static test(line: string): boolean {
        return line.trim() === '';
    }

    static parse(line: string): EmptyLine {
        if (!EmptyLine.test(line)) {
            throw new Error('line is not empty');
        }
        return new EmptyLine();
    }

    /**
     * Convert the empty line to its normalized ChoPro representation.
     */
    toString(): string {
        return '';
    }
}

export class MetadataLine extends ChoproLine {
    public static readonly LINE_PATTERN = /^\{([^:]+):?\s*(.*)\}$/;

    constructor(public name: string, public value?: string ) {
        super();
    }

    static test(line: string): boolean {
        return MetadataLine.LINE_PATTERN.test(line);
    }

    static parse(line: string): MetadataLine {
        const match = line.match(MetadataLine.LINE_PATTERN);
        if (!match) {
            return new MetadataLine('unknown', line);
        }

        let name = match[1].trim().toLowerCase();
        const value = match[2] ? match[2].trim() : undefined;

        // handle custom meta fields (start with x_)
        if (name.startsWith('x_')) {
            name = name.substring(2).replace(/_/g, ' ');
        }

        return new MetadataLine(name, value);
    }

    /**
     * Convert the metadata line to its normalized ChoPro representation.
     */
    toString(): string {
        const colonSeparator = this.value ? ':' : '';
        const valueString = this.value ? ` ${this.value}` : '';
        return `{${this.name}${colonSeparator}${valueString}}`;
    }
}

export class TextLine extends ChoproLine {
    constructor(public content: string) {
        super();
    }

    static test(line: string): boolean {
        return line.trim() !== '';
    }

    static parse(line: string): TextLine {
        return new TextLine(line);
    }

    /**
     * Convert the text line to its normalized ChoPro representation.
     */
    toString(): string {
        return this.content;
    }
}

export class CommentLine extends ChoproLine {
    public static readonly LINE_PATTERN = /^#+\s*(.*)$/;

    constructor(public content: string) {
        super();
    }

    static test(line: string): boolean {
        return CommentLine.LINE_PATTERN.test(line);
    }

    static parse(line: string): CommentLine {
        const match = line.match(CommentLine.LINE_PATTERN);
        const content = match ? match[1] : line;
        return new CommentLine(content);
    }

    /**
     * Convert the comment line to its normalized ChoPro representation.
     */
    toString(): string {
        return `# ${this.content}`;
    }
}

export class InstructionLine extends ChoproLine {
    public static readonly LINE_PATTERN = /^\((.+)\)$/;

    constructor(public content: string) {
        super();
    }

    static test(line: string): boolean {
        return InstructionLine.LINE_PATTERN.test(line);
    }

    static parse(line: string): InstructionLine {
        const match = line.match(InstructionLine.LINE_PATTERN);
        const content = match ? match[1] : line;
        return new InstructionLine(content);
    }

    /**
     * Convert the instruction line to its normalized ChoPro representation.
     */
    toString(): string {
        return `(${this.content})`;
    }
}

export abstract class SegmentedLine extends ChoproLine {
    public static readonly INLINE_MARKER_PATTERN = /\[([^\]]+)\]/;
    public static readonly CHORD_PATTERN = /^([A-G1-7])(#|♯|b|♭|[ei]s)?([^\/]+)?(\/(.+))?$/i;

    constructor(public content: string, public segments: LineSegment[]) {
        super();
    }

    static test(line: string): boolean {
        return SegmentedLine.INLINE_MARKER_PATTERN.test(line);
    }

    protected static parseLineSegments(line: string): LineSegment[] {
        const segments: LineSegment[] = [];
        const allMarkers = new RegExp(SegmentedLine.INLINE_MARKER_PATTERN.source, 'g');
        let lastIndex = 0;
        let match: RegExpExecArray | null;

        while ((match = allMarkers.exec(line)) !== null) {
            // Add text before the chord (if any)
            SegmentedLine.addTextSegmentIfNotEmpty(segments, line, lastIndex, match.index);

            const content = match[1];
            const segment = SegmentedLine.parseLineSegment(content);
            segments.push(segment);

            lastIndex = match.index + match[0].length;
        }

        // Add remaining text after the last chord
        SegmentedLine.addTextSegmentIfNotEmpty(segments, line, lastIndex, line.length);

        return segments;
    }

    protected static parseLineSegment(marker: string): LineSegment {
        if (marker.startsWith('*')) {
            return new Annotation(marker.substring(1));
        }

        const chordMatch = marker.match(SegmentedLine.CHORD_PATTERN);

        if (chordMatch) {
            return new ChordNotation(
                chordMatch[1],       // Root note
                chordMatch[2] || '', // Accidental (sharp/flat)
                chordMatch[3] || '', // Modifier (e.g. 7, maj7, etc.)
                chordMatch[5] || ''  // Bass note (e.g. /C)
            );
        }

        return new TextSegment(marker);
    }

    protected static addTextSegmentIfNotEmpty(
        segments: LineSegment[], 
        line: string, 
        startIndex: number, 
        endIndex: number
    ): void {
        if (endIndex > startIndex) {
            const textContent = line.substring(startIndex, endIndex);
            segments.push(new TextSegment(textContent));
        }
    }

    /**
     * Convert the chord line to its normalized ChoPro representation.
     */
    toString(): string {
        return this.segments.map(segment => segment.toString()).join('');
    }
}

export class ChordLyricsLine extends SegmentedLine {
    static test(line: string): boolean {
        return SegmentedLine.test(line) && !InstrumentalLine.test(line);
    }

    static parse(line: string): ChordLyricsLine {
        const segments = SegmentedLine.parseLineSegments(line);
        return new ChordLyricsLine(line, segments);
    }
}

export class InstrumentalLine extends SegmentedLine {
    static test(line: string): boolean {
        const allMarkers = new RegExp(SegmentedLine.INLINE_MARKER_PATTERN.source, 'g');
        const withoutChords = line.replace(allMarkers, '');
        return withoutChords.trim() === '';
    }

    static parse(line: string): InstrumentalLine {
        const segments = SegmentedLine.parseLineSegments(line);
        return new InstrumentalLine(line, segments);
    }
}

/**
 * Base class for content blocks that can be rendered.
 */
export abstract class ContentBlock {
    constructor() {}

    /**
     * Convert the block to its string representation.
     */
    abstract toString(): string;
}

/**
 * Represents a frontmatter block containing properties serialized as YAML.
 */
export class Frontmatter extends ContentBlock {
    constructor(public properties: Record<string, any> = {}) {
        super();
    }

    /**
     * Create a Frontmatter block from YAML content.
     */
    static parse(yamlContent: string): Frontmatter {
        const frontmatter = new Frontmatter();

        try {
            frontmatter.properties = parseYaml(yamlContent) || {};
        } catch (error) {
            console.warn('Failed to parse YAML frontmatter:', error);
            frontmatter.properties = {};
        }

        return frontmatter;
    }

    /**
     * Get a property value by key.
     */
    get(key: string): any {
        return this.properties[key];
    }

    /**
     * Set a property value.
     */
    set(key: string, value: any): void {
        this.properties[key] = value;
    }

    /**
     * Check if a property exists.
     */
    has(key: string): boolean {
        return key in this.properties;
    }

    /**
     * Remove a property.
     */
    remove(key: string): void {
        delete this.properties[key];
    }

    /**
     * Get all property keys.
     */
    keys(): string[] {
        return Object.keys(this.properties);
    }

    /**
     * Convert the frontmatter to YAML string representation.
     */
    toString(): string {
        return '---\n' + stringifyYaml(this.properties) + '---';
    }
}

/**
 * Represents a block of generic markdown content.
 */
export class MarkdownBlock extends ContentBlock {
    constructor(public content: string) {
        super();
    }

    /**
     * Create a MarkdownBlock from content.
     */
    static parse(content: string): MarkdownBlock {
        return new MarkdownBlock(content.trim());
    }

    /**
     * Convert the markdown block to its string representation.
     */
    toString(): string {
        return this.content;
    }
}

/**
 * Represents a block of ChoPro content, containing multiple lines.
 */
export class ChoproBlock extends ContentBlock {
    static BLOCK_PATTERN = /^```chopro\s*\n([\s\S]*?)\n```$/m;

    constructor(public lines: ChoproLine[]) {
        super();
    }

    /**
     * Create a ChoproBlock by parsing the content.
     */
    static parse(content: string): ChoproBlock {
        const lines = content.trim().split('\n');
        const choproLines: ChoproLine[] = [];

        for (const line of lines) {
            const trimmedLine = line.trim();
            const parsedLine = ChoproLine.parse(trimmedLine);
            
            if (parsedLine !== null) {
                choproLines.push(parsedLine);
            }
        }

        return new ChoproBlock(choproLines);
    }

    /**
     * Get the key from metadata lines, or undefined if none exist.
     */
    get key(): string | undefined {
        for (const line of this.lines) {
            if (line instanceof MetadataLine && line.name === 'key') {
                return line.value;
            }
        }
        return undefined;
    }

    /**
     * Convert the block to its normalized ChoPro representation.
     */
    toString(): string {
        const content = this.lines.map(line => line.toString()).join('\n');
        return '```chopro\n' + content + '\n```';
    }
<<<<<<< HEAD
}

/**
 * Represents a complete ChoPro file containing frontmatter and content blocks.
 */
export class ChoproFile {
    private static readonly FRONTMATTER_PATTERN = /^---\s*\n([\s\S]*?)\n---\s*\n/;

    public frontmatter?: Frontmatter;
    public blocks: ContentBlock[] = [];

    constructor(frontmatter?: Frontmatter, blocks: ContentBlock[] = []) {
        this.frontmatter = frontmatter;
        this.blocks = blocks;
    }

    /**
     * Get the key from the file properties, or undefined if none exists.
     */
    get key(): string | undefined {
        return this.frontmatter?.get('key');
    }

    /**
     * Parse a complete ChoPro file from source text.
     */
    static parse(source: string): ChoproFile {
        let frontmatter: Frontmatter | undefined;
        let remainingContent = source;

        const frontmatterMatch = source.match(ChoproFile.FRONTMATTER_PATTERN);

        if (frontmatterMatch) {
            frontmatter = Frontmatter.parse(frontmatterMatch[1]);
            remainingContent = source.substring(frontmatterMatch[0].length);
        }

        const blocks = ChoproFile.parseContentBlocks(remainingContent);

        return new ChoproFile(frontmatter, blocks);
    }

    /**
     * Parse content blocks from the given content.
     */
    private static parseContentBlocks(content: string): ContentBlock[] {
        const blocks: ContentBlock[] = [];
        const blocksPattern = new RegExp(ChoproBlock.BLOCK_PATTERN.source, 'g');
        
        let lastIndex = 0;
        let match: RegExpExecArray | null;

        const addMarkdownBlock = (content: string) => {
            if (content) {
                blocks.push(MarkdownBlock.parse(content));
            }
        };

        const addChoproBlock = (content: string) => {
            if (content) {
                blocks.push(ChoproBlock.parse(content));
            }
        };

        while ((match = blocksPattern.exec(content)) !== null) {
            // add any markdown content before this chopro block
            if (match.index > lastIndex) {
                const markdown = content.substring(lastIndex, match.index);
                addMarkdownBlock(markdown);
            }

            addChoproBlock(match[1]);

            lastIndex = match.index + match[0].length;
        }

        // add any remaining markdown content after the last chopro block
        if (lastIndex < content.length) {
            const markdown = content.substring(lastIndex);
            addMarkdownBlock(markdown);
        }

        return blocks;
    }

    /**
     * Convert the file to its string representation.
     */
    toString(): string {
        let result = '';
        
        if (this.frontmatter) {
            result += this.frontmatter.toString() + '\n\n';
        }
        
        result += this.blocks.map(block => block.toString()).join('\n');
        
        return result;
    }
=======
>>>>>>> 041e80c2
}<|MERGE_RESOLUTION|>--- conflicted
+++ resolved
@@ -520,7 +520,6 @@
         const content = this.lines.map(line => line.toString()).join('\n');
         return '```chopro\n' + content + '\n```';
     }
-<<<<<<< HEAD
 }
 
 /**
@@ -620,6 +619,4 @@
         
         return result;
     }
-=======
->>>>>>> 041e80c2
 }